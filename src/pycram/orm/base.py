--- conflicted
+++ resolved
@@ -1,13 +1,9 @@
 """Implementation of base classes for orm modelling."""
 import datetime
 import getpass
-<<<<<<< HEAD
 import os
 from dataclasses import field
 from typing import Optional
-=======
-from typing_extensions import Optional
->>>>>>> 37972fec
 
 import git
 import rospkg
@@ -16,7 +12,7 @@
 from sqlalchemy.orm import DeclarativeBase, Mapped, MappedAsDataclass, mapped_column, Session, relationship, \
     declared_attr
 
-from pycram.datastructures.enums import ObjectType
+from ..datastructures.enums import ObjectType
 
 
 def get_pycram_version_from_git() -> Optional[str]:
