--- conflicted
+++ resolved
@@ -209,15 +209,12 @@
 
         :return: The unique id of the object and the path of the file that was loaded.
         """
-<<<<<<< HEAD
-
-        path = self.path if self.world.let_pycram_handle_spawning else self.name
-=======
         if isinstance(self.description, GenericObjectDescription):
             return self.world.load_generic_object_and_get_id(self.description), path
 
         self.path = self.world.update_cache_dir_with_object(path, ignore_cached_files, self)
->>>>>>> af59b0eb
+
+        path = self.path if self.world.let_pycram_handle_spawning else self.name
 
         try:
             obj_id = self.world.load_object_and_get_id(path, self._current_pose, self.obj_type)
