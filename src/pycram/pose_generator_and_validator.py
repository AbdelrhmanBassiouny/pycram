--- conflicted
+++ resolved
@@ -1,30 +1,18 @@
 import tf
 import numpy as np
 
-<<<<<<< HEAD
-from .bullet_world import Object, BulletWorld, Use_shadow_world
-from .bullet_world_reasoning import contact
-from .costmaps import Costmap
-from .local_transformer import LocalTransformer
+from .world import World
+from .world_concepts.world_object import Object
+from .world_reasoning import contact
+from .world_concepts.costmaps import Costmap
+from .datastructures.local_transformer import LocalTransformer
 from .pose import Pose, Transform
 from .robot_description import ManipulatorDescription
 from .robot_descriptions import robot_description
 from .external_interfaces.ik import request_ik
 from .plan_failures import IKError
 from .helper import _apply_ik
-from typing import Type, Tuple, List, Union, Dict, Iterable
-=======
-from pycram.world import World
-from pycram.world_concepts.world_object import Object
-from pycram.world_reasoning import contact
-from pycram.world_concepts.costmaps import Costmap
-from pycram.datastructures.pose import Pose, Transform
-from pycram.robot_descriptions import robot_description
-from pycram.external_interfaces.ik import request_ik
-from pycram.plan_failures import IKError
-from pycram.helper import _apply_ik
 from typing_extensions import Tuple, List, Union, Dict, Iterable
->>>>>>> 37972fec
 
 
 class PoseGenerator:
@@ -216,7 +204,7 @@
         # TODO Make orientation adhere to grasping orientation
         in_contact = False
 
-        joint_state_before_ik = robot._current_joint_states
+        joint_state_before_ik = robot.get_positions_of_all_joints()
         try:
             # test the possible solution and apply it to the robot
             resp = request_ik(target, robot, joints, tool_frame)
@@ -259,56 +247,10 @@
     if robot in allowed_collision.keys():
         allowed_robot_links = allowed_collision[robot]
 
-<<<<<<< HEAD
-    for obj in BulletWorld.current_bullet_world.objects:
+    for obj in World.current_world.objects:
         if obj.name == "floor":
             continue
-        in_contact, contact_links = contact(robot, obj, return_links=True)
-        allowed_links = allowed_collision[obj] if obj in allowed_collision.keys() else []
-
-        if in_contact:
-            for link in contact_links:
-
-                if link[0] in allowed_robot_links or link[1] in allowed_links:
-                    in_contact = False
+        in_contact= _in_contact(robot, obj, allowed_collision, allowed_robot_links)
 
     return in_contact
-=======
-    joint_state_before_ik = robot.get_positions_of_all_joints()
-    try:
-        # resp = request_ik(base_link, end_effector, target_diff, robot, left_joints)
-        resp = request_ik(target, robot, left_joints, left_gripper)
-        _apply_ik(robot, resp, left_joints)
-
-        for obj in World.current_world.objects:
-            if obj.name == "floor":
-                continue
-            in_contact = _in_contact(robot, obj, allowed_collision, allowed_robot_links)
-
-        if not in_contact:
-            arms.append("left")
-            res = True
-    except IKError:
-        pass
-    finally:
-        robot.set_joint_positions(joint_state_before_ik)
-
-    try:
-        # resp = request_ik(base_link, end_effector, target_diff, robot, right_joints)
-        resp = request_ik(target, robot, right_joints, right_gripper)
-        _apply_ik(robot, resp, right_joints)
-
-        for obj in World.current_world.objects:
-            if obj.name == "floor":
-                continue
-            in_contact = _in_contact(robot, obj, allowed_collision, allowed_robot_links)
-
-        if not in_contact:
-            arms.append("right")
-            res = True
-    except IKError:
-        pass
-    finally:
-        robot.set_joint_positions(joint_state_before_ik)
->>>>>>> 37972fec
-
+
