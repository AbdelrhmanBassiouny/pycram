--- conflicted
+++ resolved
@@ -6,15 +6,10 @@
 import pycram.plan_failures
 from pycram.world_concepts.world_object import Object
 from pycram import task
-<<<<<<< HEAD
-from pycram.bullet_world import BulletWorld, Object
+from pycram.world import World
 from pycram.designators import action_designator
 from pycram.designators.actions.actions import MoveTorsoActionPerformable, PickUpActionPerformable, \
     NavigateActionPerformable, PlaceActionPerformable
-=======
-from pycram.world import World
-from pycram.designators import action_designator, object_designator
->>>>>>> 37972fec
 from pycram.orm.base import Base
 from pycram.designators.object_designator import ObjectDesignatorDescription
 from pycram.process_module import ProcessModule
@@ -22,21 +17,8 @@
 from pycram.datastructures.pose import Pose
 from pycram.robot_descriptions import robot_description
 from pycram.task import with_tree
-<<<<<<< HEAD
-from pycram.enums import ObjectType
+from pycram.datastructures.enums import ObjectType, WorldMode
 from pycram.resolver.location.database_location import DatabaseCostmapLocation
-=======
-from pycram.datastructures.enums import ObjectType, WorldMode
-
-# check if jpt is installed
-jpt_installed = True
-try:
-    import jpt
-    from pycram.resolver.location.database_location import DatabaseCostmapLocation
-except ImportError:
-    jpt_installed = False
-
->>>>>>> 37972fec
 
 pycrorm_uri = os.getenv('PYCRORM_URI')
 if pycrorm_uri:
