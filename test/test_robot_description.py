import pathlib
import unittest
from pycram.robot_description import RobotDescription, KinematicChainDescription, EndEffectorDescription, \
    CameraDescription, RobotDescriptionManager
from pycram.datastructures.enums import Arms, GripperState
from pycram.object_descriptors.urdf import ObjectDescription as URDFObject


class TestRobotDescription(unittest.TestCase):

    @classmethod
    def setUpClass(cls):
        cls.path = str(pathlib.Path(__file__).parent.resolve()) + '/../resources/robots/' + "pr2" + '.urdf'
<<<<<<< HEAD
        cls.urdf_obj = URDFObject(cls.path)
=======
        cls.urdf_obj = URDF.from_xml_file(cls.path)
        cls.path_turtlebot = str(pathlib.Path(__file__).parent.resolve()) + '/../resources/robots/' + "turtlebot" + '.urdf'
>>>>>>> af59b0eb

    def test_robot_description_construct(self):
        robot_description = RobotDescription("pr2", "base_link", "torso_lift_link", "torso_lift_joint", self.path)
        self.assertEqual(robot_description.name, "pr2")
        self.assertEqual(robot_description.base_link, "base_link")
        self.assertEqual(robot_description.torso_link, "torso_lift_link")
        self.assertEqual(robot_description.torso_joint, "torso_lift_joint")
        self.assertTrue(type(robot_description.urdf_object) is URDFObject)
        self.assertEqual(len(robot_description.links), 88)
        self.assertEqual(len(robot_description.joints), 87)

    def test_kinematic_chain_description_construct(self):
        chain = KinematicChainDescription("left", "torso_lift_link", "l_wrist_roll_link", self.urdf_obj,
                                          arm_type=Arms.LEFT)
        self.assertEqual(chain.name, "left")
        self.assertEqual(chain.start_link, "torso_lift_link")
        self.assertEqual(chain.end_link, "l_wrist_roll_link")
        self.assertEqual(chain.arm_type, Arms.LEFT)
        self.assertTrue("torso_lift_link" in chain.links)
        self.assertTrue("l_wrist_roll_link" in chain.links)
        self.assertEqual(len(chain.links), 10)
        self.assertEqual(len(chain.joints), 7)

    def test_end_effector_description_construct(self):
        end_effector = EndEffectorDescription("left_gripper", "l_gripper_palm_link", "l_gripper_tool_frame",
                                              self.urdf_obj)
        self.assertEqual(end_effector.name, "left_gripper")
        self.assertEqual(end_effector.start_link, "l_gripper_palm_link")
        self.assertEqual(end_effector.tool_frame, "l_gripper_tool_frame")
        self.assertTrue("l_gripper_palm_link" in end_effector.links)
        self.assertEqual(len(end_effector.links), 11)
        self.assertEqual(len(end_effector.joints), 10)

    def test_camera_description_construct(self):
        camera = CameraDescription("kinect_camera", "wide_stereo_optical_frame", 1.27,
                                   1.60, 0.99483, 0.75049)
        self.assertEqual(camera.name, "kinect_camera")
        self.assertEqual(camera.link_name, "wide_stereo_optical_frame")
        self.assertEqual(camera.minimal_height, 1.27)
        self.assertEqual(camera.maximal_height, 1.60)
        self.assertEqual(camera.horizontal_angle, 0.99483)
        self.assertEqual(camera.vertical_angle, 0.75049)
        self.assertEqual(camera.front_facing_axis, [0, 0, 1])

    def test_kinematic_chain_description_add_to_robot_description(self):
        chain = KinematicChainDescription("left", "torso_lift_link", "l_wrist_roll_link", self.urdf_obj,
                                          arm_type=Arms.LEFT)
        robot_description = RobotDescription("pr2", "base_link", "torso_lift_link", "torso_lift_joint", self.path)
        robot_description.add_kinematic_chain_description(chain)
        self.assertTrue(chain in robot_description.kinematic_chains.values())
        self.assertEqual(robot_description.kinematic_chains["left"], chain)
        self.assertEqual(robot_description.get_arm_chain(Arms.LEFT), chain)
        self.assertEqual(len(robot_description.kinematic_chains), 1)

    def test_end_effector_description_add_to_kinematic_chain_description(self):
        chain = KinematicChainDescription("left", "torso_lift_link", "l_wrist_roll_link", self.urdf_obj,
                                          arm_type=Arms.LEFT)
        end_effector = EndEffectorDescription("left_gripper", "l_gripper_palm_link", "l_gripper_tool_frame",
                                              self.urdf_obj)
        chain.end_effector = end_effector
        self.assertEqual(chain.end_effector, end_effector)
        self.assertEqual(chain.get_tool_frame(), "l_gripper_tool_frame")

    def test_camera_description_add_to_robot_description(self):
        camera = CameraDescription("kinect_camera", "wide_stereo_optical_frame", 1.27,
                                   1.60, 0.99483, 0.75049)
        robot_description = RobotDescription("pr2", "base_link", "torso_lift_link", "torso_lift_joint", self.path)
        robot_description.add_camera_description(camera)
        self.assertTrue(camera in robot_description.cameras.values())
        self.assertEqual(robot_description.cameras["kinect_camera"], camera)
        self.assertEqual(len(robot_description.cameras), 1)

    def test_kinematic_chain_description_add_static_joint_states(self):
        chain = KinematicChainDescription("left", "torso_lift_link", "l_wrist_roll_link", self.urdf_obj,
                                          arm_type=Arms.LEFT)
        chain.add_static_joint_states("park", {'l_shoulder_pan_joint': 1.712,
                                               'l_shoulder_lift_joint': -0.264,
                                               'l_upper_arm_roll_joint': 1.38,
                                               'l_elbow_flex_joint': -2.12,
                                               'l_forearm_roll_joint': 16.996,
                                               'l_wrist_flex_joint': -0.073,
                                               'l_wrist_roll_joint': 0.0})
        self.assertTrue("park" in chain.static_joint_states)
        self.assertEqual(chain.static_joint_states["park"], {'l_shoulder_pan_joint': 1.712,
                                                             'l_shoulder_lift_joint': -0.264,
                                                             'l_upper_arm_roll_joint': 1.38,
                                                             'l_elbow_flex_joint': -2.12,
                                                             'l_forearm_roll_joint': 16.996,
                                                             'l_wrist_flex_joint': -0.073,
                                                             'l_wrist_roll_joint': 0.0})

    def test_end_effector_description_add_static_joint_states(self):
        chain = KinematicChainDescription("left", "torso_lift_link", "l_wrist_roll_link", self.urdf_obj,
                                          arm_type=Arms.LEFT)
        end_effector = EndEffectorDescription("left_gripper", "l_gripper_palm_link", "l_gripper_tool_frame",
                                              self.urdf_obj)
        chain.end_effector = end_effector
        end_effector.add_static_joint_states(GripperState.OPEN, {'l_gripper_l_finger_joint': 0.548,
                                                                 'l_gripper_r_finger_joint': 0.548})
        self.assertTrue(GripperState.OPEN in end_effector.static_joint_states.keys())
        self.assertEqual(end_effector.static_joint_states[GripperState.OPEN], {'l_gripper_l_finger_joint': 0.548,
                                                                               'l_gripper_r_finger_joint': 0.548})
        self.assertEqual(chain.get_static_gripper_state(GripperState.OPEN), {'l_gripper_l_finger_joint': 0.548,
                                                                             'l_gripper_r_finger_joint': 0.548})

    def test_get_parent_link(self):
        robot_description = RobotDescription("pr2", "base_link", "torso_lift_link", "torso_lift_joint", self.path)
        self.assertEqual("base_link", robot_description.get_parent("torso_lift_joint"))
        self.assertEqual("l_wrist_roll_joint", robot_description.get_parent("l_wrist_roll_link"))

    def test_get_parent_joint(self):
        robot_description = RobotDescription("pr2", "base_link", "torso_lift_link", "torso_lift_joint", self.path)
        self.assertEqual("torso_lift_joint", robot_description.get_parent("torso_lift_link"))
        self.assertEqual("l_wrist_roll_joint", robot_description.get_parent("l_wrist_roll_link"))

    def test_get_child_links(self):
        robot_description = RobotDescription("pr2", "base_link", "torso_lift_link", "torso_lift_joint", self.path)
        self.assertEqual("l_forearm_link", robot_description.get_child("l_forearm_joint", return_multiple_children=True))
        self.assertEqual("sensor_mount_link", robot_description.get_child("sensor_mount_frame_joint"))

    def test_get_child_joints(self):
        robot_description = RobotDescription("pr2", "base_link", "torso_lift_link", "torso_lift_joint", self.path)
        self.assertEqual(["projector_wg6802418_frame_joint", "sensor_mount_frame_joint"],
                         robot_description.get_child("head_plate_frame", return_multiple_children=True))
        self.assertEqual("base_bellow_joint", robot_description.get_child("base_link"))

    def test_get_manipulation_chain(self):
        chain_left = KinematicChainDescription("left", "torso_lift_link", "l_wrist_roll_link", self.urdf_obj,
                                          arm_type=Arms.LEFT)
        end_effector = EndEffectorDescription("left_gripper", "l_gripper_palm_link", "l_gripper_tool_frame",
                                              self.urdf_obj)
        chain_right = KinematicChainDescription("right", "torso_lift_link", "r_wrist_roll_link", self.urdf_obj, arm_type=Arms.RIGHT)
        chain_left.end_effector = end_effector
        robot_description = RobotDescription("pr2", "base_link", "torso_lift_link", "torso_lift_joint", self.path)
        robot_description.add_kinematic_chain_description(chain_left)
        robot_description.add_kinematic_chain_description(chain_right)
        self.assertEqual(chain_left, robot_description.kinematic_chains["left"])
        self.assertEqual(chain_left, robot_description.get_arm_chain(Arms.LEFT))
        self.assertEqual([chain_left], robot_description.get_manipulator_chains())
        self.assertTrue(chain_right not in robot_description.get_manipulator_chains())

    def test_get_arm_chains(self):
        chain_left = KinematicChainDescription("left", "torso_lift_link", "l_wrist_roll_link", self.urdf_obj,
                                          arm_type=Arms.LEFT)
        chain_right = KinematicChainDescription("right", "torso_lift_link", "r_wrist_roll_link", self.urdf_obj, arm_type=Arms.RIGHT)
        robot_description = RobotDescription("pr2", "base_link", "torso_lift_link", "torso_lift_joint", self.path)
        robot_description.add_kinematic_chain_description(chain_left)
        robot_description.add_kinematic_chain_description(chain_right)
        self.assertEqual(chain_left, robot_description.get_arm_chain(Arms.LEFT))
        self.assertEqual([chain_left, chain_right], robot_description.get_arm_chain(Arms.BOTH))

    def test_get_tool_frame(self):
        chain_left = KinematicChainDescription("left", "torso_lift_link", "l_wrist_roll_link", self.urdf_obj,
                                          arm_type=Arms.LEFT)
        end_effector = EndEffectorDescription("left_gripper", "l_gripper_palm_link", "l_gripper_tool_frame",
                                                self.urdf_obj)
        chain_left.end_effector = end_effector
        self.assertEqual("l_gripper_tool_frame", chain_left.get_tool_frame())

    def test_robot_description_manager_singelton(self):
        rdm = RobotDescriptionManager()
        rdm2 = RobotDescriptionManager()
        self.assertEqual(rdm, rdm2)
        self.assertIs(rdm, rdm2)

    def test_register_robot_description(self):
        robot_description = RobotDescription("pr2_test1", "base_link", "torso_lift_link", "torso_lift_joint", self.path)
        rdm = RobotDescriptionManager()
        rdm.register_description(robot_description)
        self.assertEqual(rdm.descriptions["pr2_test1"], robot_description)
        self.assertTrue(robot_description in rdm.descriptions.values())

    def test_load_robot_description(self):
        robot_description = RobotDescription("pr2_test2", "base_link", "torso_lift_link", "torso_lift_joint", self.path)
        rdm = RobotDescriptionManager()
        rdm.register_description(robot_description)
        rdm.load_description("pr2_test2")
        self.assertIs(RobotDescription.current_robot_description, robot_description)

    def test_robot_description_turtlebot(self):
        robot_description = RobotDescription("turtlebot", "base_link", "base_link", "base_joint", self.path_turtlebot)
        self.assertEqual(robot_description.name, "turtlebot")
        self.assertEqual(robot_description.base_link, "base_link")
        self.assertEqual(robot_description.torso_link, "base_link")
        self.assertEqual(robot_description.torso_joint, "base_joint")
        self.assertTrue(type(robot_description.urdf_object) is URDF)
        self.assertEqual(len(robot_description.links), 11)
        self.assertEqual(len(robot_description.joints), 10)<|MERGE_RESOLUTION|>--- conflicted
+++ resolved
@@ -11,12 +11,8 @@
     @classmethod
     def setUpClass(cls):
         cls.path = str(pathlib.Path(__file__).parent.resolve()) + '/../resources/robots/' + "pr2" + '.urdf'
-<<<<<<< HEAD
+        cls.path_turtlebot = str(pathlib.Path(__file__).parent.resolve()) + '/../resources/robots/' + "turtlebot" + '.urdf'
         cls.urdf_obj = URDFObject(cls.path)
-=======
-        cls.urdf_obj = URDF.from_xml_file(cls.path)
-        cls.path_turtlebot = str(pathlib.Path(__file__).parent.resolve()) + '/../resources/robots/' + "turtlebot" + '.urdf'
->>>>>>> af59b0eb
 
     def test_robot_description_construct(self):
         robot_description = RobotDescription("pr2", "base_link", "torso_lift_link", "torso_lift_joint", self.path)
