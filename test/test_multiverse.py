--- conflicted
+++ resolved
@@ -295,22 +295,14 @@
 
     def test_get_object_contact_points(self):
         for i in range(3):
-<<<<<<< HEAD
             milk = self.spawn_milk([1, 1, 0.01], [0, -0.707, 0, 0.707])
-=======
-            milk = self.spawn_milk([1, 1, 0.02], [0, -0.707, 0, 0.707])
->>>>>>> 64774842
             contact_points = self.multiverse.get_object_contact_points(milk)
             self.assertIsInstance(contact_points, ContactPointsList)
             self.assertEqual(len(contact_points), 1)
             self.assertIsInstance(contact_points[0], ContactPoint)
             self.assertTrue(contact_points[0].link_b.object, self.multiverse.floor)
             cup = self.spawn_cup([1, 1, 0.2])
-<<<<<<< HEAD
             # This is needed because the cup is spawned in the air, so it needs to fall
-=======
-            # This is needed because the cup is spawned in the air so it needs to fall
->>>>>>> 64774842
             # to get in contact with the milk
             self.multiverse.simulate(0.2)
             contact_points = self.multiverse.get_object_contact_points(cup)
